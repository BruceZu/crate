/*
 * Licensed to CRATE Technology GmbH ("Crate") under one or more contributor
 * license agreements.  See the NOTICE file distributed with this work for
 * additional information regarding copyright ownership.  Crate licenses
 * this file to you under the Apache License, Version 2.0 (the "License");
 * you may not use this file except in compliance with the License.  You may
 * obtain a copy of the License at
 *
 *   http://www.apache.org/licenses/LICENSE-2.0
 *
 * Unless required by applicable law or agreed to in writing, software
 * distributed under the License is distributed on an "AS IS" BASIS, WITHOUT
 * WARRANTIES OR CONDITIONS OF ANY KIND, either express or implied.  See the
 * License for the specific language governing permissions and limitations
 * under the License.
 *
 * However, if you have executed another commercial license agreement
 * with Crate these terms will supersede the license and you may use the
 * software solely pursuant to the terms of the relevant commercial agreement.
 */

package io.crate.operator.operations.collect;

import com.google.common.collect.ImmutableList;
import io.crate.metadata.*;
import io.crate.metadata.sys.SysClusterTableInfo;
import io.crate.metadata.sys.SysNodesTableInfo;
import io.crate.metadata.sys.SysShardsTableInfo;
import io.crate.operator.operator.EqOperator;
import io.crate.operator.reference.sys.node.NodeNameExpression;
import io.crate.planner.RowGranularity;
import io.crate.planner.node.CollectNode;
import io.crate.planner.symbol.Function;
import io.crate.planner.symbol.IntegerLiteral;
import io.crate.planner.symbol.Reference;
import io.crate.planner.symbol.Symbol;
import org.apache.lucene.util.BytesRef;
import org.cratedb.DataType;
import org.cratedb.SQLTransportIntegrationTest;
import org.cratedb.test.integration.CrateIntegrationTest;
import org.elasticsearch.cluster.routing.ShardRouting;
import org.elasticsearch.common.logging.Loggers;
import org.junit.Before;
import org.junit.Test;

import java.util.*;

import static org.hamcrest.collection.IsIn.isIn;
import static org.hamcrest.collection.IsIn.isOneOf;
import static org.hamcrest.core.Is.is;

@CrateIntegrationTest.ClusterScope(scope = CrateIntegrationTest.Scope.SUITE, numNodes = 1)
public class DocLevelCollectTest extends SQLTransportIntegrationTest {
    private static final String TEST_TABLE_NAME = "test_table";
    private static final Reference testDocLevelReference = new Reference(
            new ReferenceInfo(
                    new ReferenceIdent(new TableIdent(null, TEST_TABLE_NAME), "doc"),
                    RowGranularity.DOC,
                    DataType.INTEGER
            )
    );

    private LocalDataCollectOperation operation;
    private Functions functions;

    @Before
    public void prepare() {
        Loggers.getLogger(LocalDataCollectOperation.class).setLevel("TRACE");
        operation = cluster().getInstance(LocalDataCollectOperation.class);
        functions = cluster().getInstance(Functions.class);

        execute(String.format("create table %s (" +
                " id integer primary key," +
                " doc integer" +
                ") clustered into 2 shards replicas 0", TEST_TABLE_NAME));
        ensureGreen();
        execute(String.format("insert into %s (id, doc) values (?, ?)", TEST_TABLE_NAME), new Object[]{1, 2});
        execute(String.format("insert into %s (id, doc) values (?, ?)", TEST_TABLE_NAME), new Object[]{3, 4});
        refresh();
    }

    private Routing routing() {
        Map<String, Map<String, Set<Integer>>> locations = new HashMap<>();

        for (final ShardRouting shardRouting : clusterService().state().routingTable().allShards(TEST_TABLE_NAME)) {
            Map<String, Set<Integer>> shardIds = locations.get(shardRouting.currentNodeId());
            if (shardIds == null) {
                shardIds = new HashMap<>();
                locations.put(shardRouting.currentNodeId(), shardIds);
            }

            Set<Integer> shardIdSet = shardIds.get(shardRouting.index());
            if (shardIdSet == null) {
                shardIdSet = new HashSet<>();
                shardIds.put(shardRouting.index(), shardIdSet);
            }
            shardIdSet.add(shardRouting.id());

        }
        return new Routing(locations);
    }

    @Test
    public void testCollectDocLevel() throws Exception {
        CollectNode collectNode = new CollectNode("docCollect", routing());
        collectNode.toCollect(Arrays.<Symbol>asList(testDocLevelReference));
        collectNode.maxRowGranularity(RowGranularity.DOC);
        Object[][] result = operation.collect(collectNode).get();
        assertThat(result.length, is(2));
        assertThat(result[0].length, is(1));
        assertThat((Integer) result[0][0], isOneOf(2, 4));
        assertThat((Integer) result[1][0], isOneOf(2, 4));
    }

    @Test
    public void testCollectDocLevelWhereClause() throws Exception {
        EqOperator op = (EqOperator) functions.get(new FunctionIdent(EqOperator.NAME, ImmutableList.of(DataType.INTEGER, DataType.INTEGER)));
        CollectNode collectNode = new CollectNode("docCollect", routing());
        collectNode.toCollect(Arrays.<Symbol>asList(testDocLevelReference));
        collectNode.maxRowGranularity(RowGranularity.DOC);
        collectNode.whereClause(new Function(
                op.info(),
                Arrays.<Symbol>asList(testDocLevelReference, new IntegerLiteral(2))
        ));

        Object[][] result = operation.collect(collectNode).get();
        assertThat(result.length, is(1));
        assertThat(result[0].length, is(1));
        assertThat((Integer) result[0][0], is(2));
    }

    @Test
    public void testCollectWithShardAndNodeExpressions() throws Exception {
        Routing routing = routing();
        Set shardIds = routing.locations().get(clusterService().localNode().id()).get(TEST_TABLE_NAME);

        CollectNode collectNode = new CollectNode("docCollect", routing);
        collectNode.toCollect(Arrays.<Symbol>asList(
                testDocLevelReference,
                new Reference(SysNodesTableInfo.INFOS.get(new ColumnIdent("name"))),
                new Reference(SysShardsTableInfo.INFOS.get(new ColumnIdent("id"))),
                new Reference(SysClusterTableInfo.INFOS.get(new ColumnIdent("name")))
        ));
        collectNode.maxRowGranularity(RowGranularity.DOC);

        Object[][] result = operation.collect(collectNode).get();

        assertThat(result.length, is(2));
        assertThat(result[0].length, is(4));
        assertThat((Integer) result[0][0], isOneOf(2, 4));
        assertThat(((BytesRef) result[0][1]).utf8ToString(), is(clusterService().localNode().name()));
        assertThat(result[0][2], isIn(shardIds));
<<<<<<< HEAD
        assertThat((String) result[0][3], is(cluster().clusterName()));
=======
        assertThat(((BytesRef)result[0][3]).utf8ToString(), is(cluster().clusterName()));
>>>>>>> 29cff410

        assertThat((Integer) result[1][0], isOneOf(2, 4));
        assertThat(((BytesRef) result[1][1]).utf8ToString(), is(clusterService().localNode().name()));
        assertThat(result[1][2], isIn(shardIds));

<<<<<<< HEAD
        assertThat((String) result[1][3], is(cluster().clusterName()));
=======
        assertThat(((BytesRef)result[1][3]).utf8ToString(), is(cluster().clusterName()));
>>>>>>> 29cff410
    }
}<|MERGE_RESOLUTION|>--- conflicted
+++ resolved
@@ -27,7 +27,6 @@
 import io.crate.metadata.sys.SysNodesTableInfo;
 import io.crate.metadata.sys.SysShardsTableInfo;
 import io.crate.operator.operator.EqOperator;
-import io.crate.operator.reference.sys.node.NodeNameExpression;
 import io.crate.planner.RowGranularity;
 import io.crate.planner.node.CollectNode;
 import io.crate.planner.symbol.Function;
@@ -150,20 +149,13 @@
         assertThat((Integer) result[0][0], isOneOf(2, 4));
         assertThat(((BytesRef) result[0][1]).utf8ToString(), is(clusterService().localNode().name()));
         assertThat(result[0][2], isIn(shardIds));
-<<<<<<< HEAD
-        assertThat((String) result[0][3], is(cluster().clusterName()));
-=======
-        assertThat(((BytesRef)result[0][3]).utf8ToString(), is(cluster().clusterName()));
->>>>>>> 29cff410
+        assertThat(((BytesRef) result[0][3]).utf8ToString(), is(cluster().clusterName()));
 
         assertThat((Integer) result[1][0], isOneOf(2, 4));
         assertThat(((BytesRef) result[1][1]).utf8ToString(), is(clusterService().localNode().name()));
         assertThat(result[1][2], isIn(shardIds));
 
-<<<<<<< HEAD
-        assertThat((String) result[1][3], is(cluster().clusterName()));
-=======
-        assertThat(((BytesRef)result[1][3]).utf8ToString(), is(cluster().clusterName()));
->>>>>>> 29cff410
+        assertThat(((BytesRef) result[1][3]).utf8ToString(), is(cluster().clusterName()));
+
     }
 }